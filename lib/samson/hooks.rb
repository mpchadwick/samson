module Samson
  module Hooks
    KNOWN = [
      :stage_form,
      :stage_clone,
      :stage_permitted_params,
      :before_deploy,
      :deploy_view,
      :after_deploy
    ]

    @@hooks = {}

    class Plugin
      def initialize(path)
        @path = path
<<<<<<< HEAD
        @folder = File.expand_path('../../../', @path)
=======
        @folder = File.expand_path("../../../", @path)
>>>>>>> 61e34018
        @name = File.basename(@folder)
      end

      def active?
        Rails.env.test? || ENV["PLUGINS"] == "all" || ENV["PLUGINS"].to_s.split(',').map(&:strip).include?(@name)
      end

      def require
        super @path
      end

      def add_migrations
        migrations = File.join(@folder, "db/migrate")
        Rails.application.config.paths["db/migrate"] << migrations if Dir.exist?(migrations)
      end
<<<<<<< HEAD

      def add_lib_path
        engine.config.autoload_paths += Dir["#{engine.config.root}/lib/**/"]
      end

      def add_decorators
        engine.config.after_initialize do
          Dir.glob(engine.config.root.join('app/decorators/**/*_decorator.rb')).each do |c|
            require_dependency(c)
          end
        end
      end

      def add_assets_to_precompile
        assets = javascripts + stylesheets
        engine.config.assets.precompile << assets
      end

      def javascripts
        assets(:javascripts, :js)
      end

      def stylesheets
        assets(:stylesheets, :scss, :css)
      end

      private

      def assets(type, *exts)
        basedir = assets_root(type)
        return [] if basedir.nil?
        find_assets(basedir, exts).map { |script| script.relative_path_from(Pathname.new(basedir)) }.map(&:to_s)
      end

      def find_assets(basedir, exts)
        exts.map do |ext|
          Dir.glob("#{basedir}/**/*.#{ext}").map { |asset| Pathname.new(asset) }
        end.flatten
      end

      def assets_root(type)
        engine.paths['app/assets'].existent.detect { |item| item.include?(type.to_s) }
      end

      def engine
        @engine ||= Kernel.const_get("::Samson#{@name.capitalize}::Engine")
      end
=======
>>>>>>> 61e34018
    end

    class << self
      def plugins
        @plugins ||= begin
          Gem.find_files("*/samson_plugin.rb").map { |path| Plugin.new(path) }.select(&:active?)
        end
      end

      # configure
      def callback(name, &block)
        hooks(name) << block
      end

      def view(name, partial)
        hooks(name) << partial
      end

      # temporarily add a hook for testing
      def with_callback(name, hook_block)
        hooks(name) << hook_block
        yield
      ensure
        hooks(name).pop
      end

      # use
      def fire(name, *args)
        hooks(name).map { |hook| hook.call(*args) }
      end

      def render_views(name, view, *args)
        hooks(name).each do |partial|
          view.instance_exec { concat render(partial, *args) }
        end
        nil
      end

      def plugin_setup
        Samson::Hooks.plugins.
          each(&:require).
          each(&:add_migrations).
          each(&:add_assets_to_precompile).
          each(&:add_lib_path).
          each(&:add_decorators)
      end

      def render_javascripts(view)
        Samson::Hooks.plugins.map(&:javascripts).flatten.each do |script|
          view.instance_exec do
            concat view.javascript_include_tag(view.asset_path(script))
          end
        end
        nil
      end

      def render_stylesheets(view)
        Samson::Hooks.plugins.map(&:stylesheets).flatten.each do |stylesheet|
          view.instance_exec do
            concat view.stylesheet_link_tag(view.asset_path(stylesheet))
          end
        end
        nil
      end

      private

      def hooks(name)
        raise "Using unsupported hook #{name.inspect}" unless KNOWN.include?(name)
        (@@hooks[name] ||= [])
      end
    end
  end
end

Dir["plugins/*/lib"].each { |f| $LOAD_PATH << f } # treat included plugins like gems

<<<<<<< HEAD
Samson::Hooks.plugin_setup

# This next line is just to make rails reload the decorators whenever we change code inside a plugin.
# Without it we would have to restart the server every code change.
ActionDispatch::Reloader.to_prepare { Samson::Hooks.plugins.map(&:add_decorators) }
=======
Samson::Hooks.plugins.
  each(&:require).
  each(&:add_migrations)
>>>>>>> 61e34018
<|MERGE_RESOLUTION|>--- conflicted
+++ resolved
@@ -14,11 +14,7 @@
     class Plugin
       def initialize(path)
         @path = path
-<<<<<<< HEAD
         @folder = File.expand_path('../../../', @path)
-=======
-        @folder = File.expand_path("../../../", @path)
->>>>>>> 61e34018
         @name = File.basename(@folder)
       end
 
@@ -34,7 +30,6 @@
         migrations = File.join(@folder, "db/migrate")
         Rails.application.config.paths["db/migrate"] << migrations if Dir.exist?(migrations)
       end
-<<<<<<< HEAD
 
       def add_lib_path
         engine.config.autoload_paths += Dir["#{engine.config.root}/lib/**/"]
@@ -82,8 +77,6 @@
       def engine
         @engine ||= Kernel.const_get("::Samson#{@name.capitalize}::Engine")
       end
-=======
->>>>>>> 61e34018
     end
 
     class << self
@@ -161,14 +154,8 @@
 
 Dir["plugins/*/lib"].each { |f| $LOAD_PATH << f } # treat included plugins like gems
 
-<<<<<<< HEAD
 Samson::Hooks.plugin_setup
 
 # This next line is just to make rails reload the decorators whenever we change code inside a plugin.
 # Without it we would have to restart the server every code change.
 ActionDispatch::Reloader.to_prepare { Samson::Hooks.plugins.map(&:add_decorators) }
-=======
-Samson::Hooks.plugins.
-  each(&:require).
-  each(&:add_migrations)
->>>>>>> 61e34018
